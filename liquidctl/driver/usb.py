"""Base USB bus, driver and device APIs.

This modules provides abstractions over several platform and implementation
differences.  As such, there is a lot of boilerplate here, but callers should
be able to disregard almost everything and simply work on the UsbDriver/
UsbHidDriver level.

BaseUsbDriver
└── device: PyUsbDevice
    ├── uses PyUSB
    └── backed by (in order of priority)
        ├── libusb-1.0
        ├── libusb-0.1
        └── OpenUSB

UsbHidDriver
├── extends: BaseUsbDriver
└── device: HidapiDevice
    ├── uses hidapi
    └── backed by
        ├── hid.dll on Windows
        ├── hidraw on Linux if it was enabled during the build of hidapi
        ├── IOHidManager on MacOS
        └── libusb-1.0 on all other cases

UsbDriver
├── extends: BaseUsbDriver
└── allows to differentiate between UsbHidDriver and (non HID) UsbDriver

UsbDriver and UsbHidDriver are meant to be used as base classes to the actual
device drivers.  The users of those drivers generally do not care about read,
write or other low level operations; thus, these low level operations are
placed in <driver>.device.

However, there still are legitimate reasons as to why someone would want to
directly access the lower layers (device wrapper level, device implementation
level, or lower).  We do not hide or mark those references as private, but good
judgement should be exercised when calling anything within <driver>.device.

The USB drivers are organized into two buses.  The recommended way to
initialize and bind drivers is through their respective buses, though
<driver>.find_supported_devices can also be useful in certain scenarios.

HidapiBus
└── drivers: all (recursive) subclasses of UsbHidDriver

PyUsbBus
└── drivers: all (recursive) subclasses of UsbDriver

The subclass constructor can generally be kept unaware of the implementation
details of the device parameter, and find_supported_devices already accepts
keyword arguments and forwards them to the driver constructor.

Copyright (C) 2019–2020  Jonas Malaco
Copyright (C) 2020-2020  CaseySJ
Copyright (C) 2019–2020  each contribution's author

SPDX-License-Identifier: GPL-3.0-or-later
"""

import logging
import sys

import usb
try:
    import hidraw as hid
except ModuleNotFoundError:
    import hid

from liquidctl.driver.base import BaseDriver, BaseBus, find_all_subclasses

<<<<<<< HEAD
=======
_CLASS_HID = 3
_ENDPOINT_DIR_MASK = 0x80
_ENDPOINT_TRANSFER_TYPE_MASK = 7
_HID_SET_REPORT = 0x09
_HID_GET_REPORT = 0x01
_HID_OUTPUT = 2
_HID_FEATURE = 3
>>>>>>> 3b10295f

LOGGER = logging.getLogger(__name__)


class BaseUsbDriver(BaseDriver):
    """Base driver class for generic USB devices.

    Each driver should provide its own list of SUPPORTED_DEVICES, as well as
    implementations for all methods applicable to the devices is supports.

    SUPPORTED_DEVICES should consist of a list of (vendor id, product
    id, None (reserved), description, and extra kwargs) tuples.

    find_supported_devices will pass these extra kwargs, as well as any it
    receives, to the constructor.
    """

    SUPPORTED_DEVICES = []

    @classmethod
    def probe(cls, handle, vendor=None, product=None, release=None,
              serial=None, match=None, **kwargs):
        """Probe `handle` and yield corresponding driver instances."""
        for vid, pid, _, description, devargs in cls.SUPPORTED_DEVICES:
            if (vendor and vendor != vid) or handle.vendor_id != vid:
                continue
            if (product and product != pid) or handle.product_id != pid:
                continue
            if release and handle.release_number != release:
                continue
            if serial and handle.serial_number != serial:
                continue
            if match and match.lower() not in description.lower():
                continue
            consargs = devargs.copy()
            consargs.update(kwargs)
            dev = cls(handle, description, **consargs)
            LOGGER.debug('instanced driver for %s', description)
            yield dev

    def __init__(self, device, description, **kwargs):
        self.device = device
        self._description = description

    def connect(self, **kwargs):
        """Connect to the device."""
        self.device.open()

    def disconnect(self, **kwargs):
        """Disconnect from the device."""
        self.device.close()

    @property
    def description(self):
        """Human readable description of the corresponding device."""
        return self._description

    @property
    def vendor_id(self):
        """16-bit numeric vendor identifier."""
        return self.device.vendor_id

    @property
    def product_id(self):
        """16-bit umeric product identifier."""
        return self.device.product_id

    @property
    def release_number(self):
        """16-bit BCD device versioning number."""
        return self.device.release_number

    @property
    def serial_number(self):
        """Serial number reported by the device, or None if N/A."""
        return self.device.serial_number

    @property
    def bus(self):
        """Bus the device is connected to, or None if N/A."""
        return self.device.bus

    @property
    def address(self):
        """Address of the device on the corresponding bus, or None if N/A.

        Dependendent on bus enumeration order.
        """
        return self.device.address

    @property
    def port(self):
        """Physical location of the device, or None if N/A.

        Tuple of USB port numbers, from the root hub to this device.  Not
        dependendent on bus enumeration order.
        """
        return self.device.port


class UsbHidDriver(BaseUsbDriver):
    """Base driver class for USB Human Interface Devices (HIDs)."""

    @classmethod
    def find_supported_devices(cls, **kwargs):
        """Find devices specifically compatible with this driver."""
        devs = []
        for vid, pid, _, _, _ in cls.SUPPORTED_DEVICES:
            for dev in HidapiBus().find_devices(vendor=vid, product=pid, **kwargs):
                if type(dev) == cls:
                    devs.append(dev)
        return devs

    def __init__(self, device, description, **kwargs):
        # compatibility with v1.1.0 drivers, which could be directly
        # instantiated with a usb.core.Device
        if isinstance(device, usb.core.Device):
            LOGGER.warning('deprecated: device must be HidapiDevice, not PyUSB handle')
            LOGGER.warning('deprecated: PyUSB no longer supported for HID devices')
            LOGGER.warning('deprecated: switch to find_supported_devices or pass HidapiDevice')
            usbdev = device
            hidinfo = next(info for info in hid.enumerate(usbdev.idVendor, usbdev.idProduct)
                           if info['serial_number'] == usbdev.serial_number)
            assert hidinfo, 'Could not find device in HID bus'
            device = HidapiDevice(hid, hidinfo)
        super().__init__(device, description, **kwargs)


class UsbDriver(BaseUsbDriver):
    """Base driver class for regular USB devices.

    Specifically, regular USB devices are *not* Human Interface Devices (HIDs).
    """

    @classmethod
    def find_supported_devices(cls, **kwargs):
        """Find devices specifically compatible with this driver."""
        devs = []
        for vid, pid, _, _, _ in cls.SUPPORTED_DEVICES:
            for dev in PyUsbBus().find_devices(vendor=vid, product=pid, **kwargs):
                if type(dev) == cls:
                    devs.append(dev)
        return devs


class PyUsbDevice:
    """"A PyUSB backed device.

    PyUSB will automatically pick the first available backend (at runtime).
    The supported backends are:

     - libusb-1.0
     - libusb-0.1
     - OpenUSB
    """

    def __init__(self, usbdev, bInterfaceNumber=None):
        self.api = usb
        self.usbdev = usbdev
        self.bInterfaceNumber = bInterfaceNumber
        self._attached = False

    def _select_interface(self, cfg):
        return self.bInterfaceNumber or 0

    def open(self, bInterfaceNumber=0):
        """Connect to the device.

        Ensure the device is configured and replace the kernel kernel on the
        selected interface, if necessary.
        """
        try:
            cfg = self.usbdev.get_active_configuration()
        except usb.core.USBError:
            LOGGER.debug('setting the (first) configuration')
            self.usbdev.set_configuration()  # assume the first configuration
            # FIXME device or handle might not be ready for use after set_configuration()
            cfg = self.usbdev.get_active_configuration()
        self.bInterfaceNumber = self._select_interface(cfg)
        LOGGER.debug('selected interface: %d', self.bInterfaceNumber)
        if (sys.platform.startswith('linux') and
                self.usbdev.is_kernel_driver_active(self.bInterfaceNumber)):
            LOGGER.debug('replacing stock kernel driver with libusb')
            self.usbdev.detach_kernel_driver(self.bInterfaceNumber)
            self._attached = True

    def claim(self):
        """Explicitly claim the device from other programs."""
        LOGGER.debug('explicitly claim interface')
        usb.util.claim_interface(self.usbdev, self.bInterfaceNumber)

    def release(self):
        """Release the device to other programs."""
        LOGGER.debug('ensure interface is released')
        usb.util.release_interface(self.usbdev, self.bInterfaceNumber)

    def close(self):
        """Disconnect from the device.

        Clean up and (Linux only) reattach the kernel driver.
        """
        self.release()
        if self._attached:
            LOGGER.debug('restoring stock kernel driver')
            self.usbdev.attach_kernel_driver(self.bInterfaceNumber)
            self._attached = False

    def read(self, endpoint, length, timeout=None):
        """Read from endpoint."""
        return self.usbdev.read(endpoint, length, timeout=timeout)

    def write(self, endpoint, data, timeout=None):
        """Write to endpoint."""
        return self.usbdev.write(endpoint, data, timeout=timeout)

    def ctrl_transfer(self, bmRequestType, bRequest, wValue=0, wIndex=0,
                      data_or_wLength=None, timeout=None):
        """Submit a contrl transfer."""
        return self.usbdev.ctrl_transfer(bmRequestType, bRequest,
                                         wValue=wValue, wIndex=wIndex,
                                         data_or_wLength=data_or_wLength,
                                         timeout=timeout)

    @classmethod
    def enumerate(cls, vid=None, pid=None):
        args = {}
        if vid:
            args['idVendor'] = vid
        if pid:
            args['idProduct'] = pid
        for handle in usb.core.find(find_all=True, **args):
            yield cls(handle)

    @property
    def vendor_id(self):
        return self.usbdev.idVendor

    @property
    def product_id(self):
        return self.usbdev.idProduct

    @property
    def release_number(self):
        return self.usbdev.bcdDevice

    @property
    def serial_number(self):
        return self.usbdev.serial_number

    @property
    def bus(self):
        return 'usb{}'.format(self.usbdev.bus)  # follow Linux model

    @property
    def address(self):
        return self.usbdev.address

    @property
    def port(self):
        return self.usbdev.port_numbers

    def __eq__(self, other):
        return type(self) == type(other) and self.bus == other.bus and self.address == other.address


<<<<<<< HEAD
=======
class PyUsbHid(PyUsbDevice):
    """A PyUSB backed HID device.

    The signatures of read() and write() are changed from PyUsbDevice, and no
    longer accept target (in/out) endpoints, which are automatically inferred.

    This change (while unorthodox) unifies the behavior of read() and write()
    between PyUsbHid and HidapiDevice.

    Additionally, clear_enqueued_reports() is provided for compatibility with
    HidapiDevice.
    """
    def __init__(self, usbdev):
        super().__init__(usbdev)
        self.ep_in = None
        self.ep_out = None

    def _select_interface(self, cfg):
        hid_intf = None
        for intf in cfg:
            if intf.bInterfaceClass != _CLASS_HID:
                continue
            hid_intf = intf
            for ep in intf:
                if (ep.bmAttributes & _ENDPOINT_TRANSFER_TYPE_MASK) != ENDPOINT_TYPE_INTR:
                    continue
                if not self.ep_in and (ep.bEndpointAddress & _ENDPOINT_DIR_MASK) == ENDPOINT_IN:
                    self.ep_in = ep.bEndpointAddress
                elif not self.ep_out:
                    self.ep_out = ep.bEndpointAddress
            break
        if not hid_intf:
            raise usb.core.USBError('Missing a HID interface')
        if not self.ep_in:
            raise usb.core.USBError('Missing an interrupt IN endpoint')
        # if ep_out is not available Set_Report will be sent on CTRL OUT (0x00)
        LOGGER.debug('hid endpoints: %#04x (IN), %#04x (OUT)', self.ep_in, self.ep_out or 0)
        return hid_intf.bInterfaceNumber

    def clear_enqueued_reports(self):
        """Clear already enqueued incoming reports.

        This method is available for compatibitily with HidapiDevice, but here
        it is as a no-op since we always directly read from the device, and
        thus avoid any queuing of reports at the OS level.
        """
        pass

    def read(self, length):
        """Read raw report from HID."""
        return self.usbdev.read(self.ep_in, length, timeout=0)

    def write(self, data):
        """Write raw report to HID.

        The first byte of the buffer passed to write() should be set to the
        report number.  If the device does not use numbered reports, the first
        byte should be set to 0. The report data itself should begin at the
        second byte.

        The distinction between report number and data is
        important for compatibility with kernel APIs and HidapiDevice.
        """
        # report_id == 0 means it's not used, so it isn't actually sent;
        # mimicking hidapi on libusb, this is transparently handled
        report_id = data[0]
        if not report_id:
            data = data[1:]
        if self.ep_out:
            sent = self.usbdev.write(self.ep_out, data, timeout=0)
        else:
            sent = self.ctrl_transfer(
                    bmRequestType=CTRL_TYPE_CLASS | CTRL_RECIPIENT_INTERFACE | ENDPOINT_OUT,
                    bRequest=_HID_SET_REPORT,
                    wValue=(_HID_OUTPUT << 8) | report_id,
                    wIndex=self.bInterfaceNumber,
                    data_or_wLength=data)
        if not report_id:
            sent += 1
        return sent
        
    def get_feature_report(self, report_id, length):
        """Get a feature report from a HID device
        
        If report_id > 0, the first byte of the returned data will
        contain the Report ID, and the report data itself will begin at
        the second byte (data[1])
        
        If report_id = 0, the data will begin at the first byte (data[0])
        """
        
        data = self.ctrl_transfer(
                    bmRequestType=CTRL_TYPE_CLASS | CTRL_RECIPIENT_INTERFACE | ENDPOINT_IN,
                    bRequest=_HID_GET_REPORT,
                    wValue=(_HID_FEATURE << 8) | report_id,
                    wIndex=self.bInterfaceNumber,
                    data_or_wLength=length)
        return data
        
    def send_feature_report(self, data):
        """Send a feature report to a HID device
        
        First byte must be Report ID. 
        Returns number of bytes sent or -1 if error.
        """
        report_id = data[0]
        if not report_id:
            data = data[1:]
        sent = self.ctrl_transfer(
                    bmRequestType=CTRL_TYPE_CLASS | CTRL_RECIPIENT_INTERFACE | ENDPOINT_OUT,
                    bRequest=_HID_SET_REPORT,
                    wValue=(_HID_FEATURE << 8) | report_id,
                    wIndex=self.bInterfaceNumber,
                    data_or_wLength=data)
        if not report_id:
            sent += 1
        return sent

>>>>>>> 3b10295f
class HidapiDevice:
    """A hidapi backed device.

    Depending on the platform, the selected `hidapi` and how it was built, this
    might use any of the following backends:

     - hid.dll on Windows
     - hidraw on Linux, if it was enabled during the build of hidapi
     - IOHidManager on MacOS
     - libusb-1.0 on all other cases

    The default hidapi API is the module 'hid'.  On standard Linux builds of
    the hidapi package, this might default to a libusb-1.0 backed
    implementation; at the same time an alternate 'hidraw' module may also be
    provided.  The latter is prefered, when available.

    Note: if a libusb-backed 'hid' is used on Linux (assuming default build
    options) it will detach the kernel driver, making hidraw and hwmon
    unavailable for that device.  To fix, rebind the device to usbhid with:

        echo '<bus>-<port>:1.0' | sudo tee /sys/bus/usb/drivers/usbhid/bind
    """
    def __init__(self, hidapi, hidapi_dev_info):
        self.api = hidapi
        self.hidinfo = hidapi_dev_info
        self.hiddev = self.api.device()

    def open(self):
        """Connect to the device."""
        self.hiddev.open_path(self.hidinfo['path'])

    def claim(self):
        """NOOP."""
        pass

    def release(self):
        """NOOP."""
        pass

    def close(self):
        """NOOP."""
        pass

    def clear_enqueued_reports(self):
        """Clear already enqueued incoming reports.

        The OS generally enqueues incomming reports for open HIDs, and hidapi
        emulates this when running on top of libusb.  On Linux, up to 64
        reports can be enqueued.

        This method quickly reads and discards any already enqueued reports,
        and is useful when later reads are not expected to return stale data.
        """
        self.hiddev.set_nonblocking(True)
        while self.hiddev.read(1):
            pass

    def read(self, length):
        """Read raw report from HID.

        The returned data follows the semantics of the Linux HIDRAW API.

        > On a device which uses numbered reports, the first byte of the
        > returned data will be the report number; the report data follows,
        > beginning in the second byte. For devices which do not use numbered
        > reports, the report data will begin at the first byte.
        """
        self.hiddev.set_nonblocking(False)
        return self.hiddev.read(length)

    def write(self, data):
        """Write raw report to HID.

        The buffer should follow the semantics of the Linux HIDRAW API.

        > The first byte of the buffer passed to write() should be set to the
        > report number.  If the device does not use numbered reports, the
        > first byte should be set to 0. The report data itself should begin
        > at the second byte.
        """
        return self.hiddev.write(data)

    def get_feature_report(self, report_id, length):
        """Get a feature report from a HID device
        
        Upon return, the first byte will contain the Report ID, and
        the report data itself will begin at the second byte (data[1])
        """
        return self.hiddev.get_feature_report(report_id, length)

<<<<<<< HEAD
    def send_feature_report(self, data, length):
=======
    def send_feature_report(self, data):
>>>>>>> 3b10295f
        """Send a feature report to a HID device
        
        First byte of data must be Report ID.
        Returns number of bytes sent or -1 on error.
        """
        return self.hiddev.send_feature_report(data)


    @classmethod
    def enumerate(cls, api, vid=None, pid=None):
        infos = api.enumerate(vid or 0, pid or 0)
        if sys.platform == 'darwin':
            infos = sorted(infos, key=lambda info: info['path'])
        for info in infos:
            yield cls(api, info)

    @property
    def vendor_id(self):
        return self.hidinfo['vendor_id']

    @property
    def product_id(self):
        return self.hidinfo['product_id']

    @property
    def release_number(self):
        return self.hidinfo['release_number']

    @property
    def serial_number(self):
        return self.hidinfo['serial_number']

    @property
    def bus(self):
        return 'hid'  # follow Linux model

    @property
    def address(self):
        return self.hidinfo['path'].decode()

    @property
    def port(self):
        return None

    def __eq__(self, other):
        return type(self) == type(other) and self.bus == other.bus and self.address == other.address


class HidapiBus(BaseBus):
    def find_devices(self, vendor=None, product=None, bus=None, address=None, **kwargs):
        """Find compatible USB HID devices."""
        handles = HidapiDevice.enumerate(hid, vendor, product)
        drivers = sorted(find_all_subclasses(UsbHidDriver), key=lambda x: x.__name__)
        LOGGER.debug('searching %s (api=%s, drivers=[%s])', self.__class__.__name__, hid.__name__,
                     ', '.join(map(lambda x: x.__name__, drivers)))
        for handle in handles:
            if bus and handle.bus != bus:
                continue
            if address and handle.address != address:
                continue
            LOGGER.debug('probing drivers for device %04x:%04x', handle.vendor_id,
                         handle.product_id)
            for drv in drivers:
                yield from drv.probe(handle, vendor=vendor, product=product, **kwargs)


class PyUsbBus(BaseBus):
    def find_devices(self, vendor=None, product=None, bus=None, address=None,
                     usb_port=None, **kwargs):
        """ Find compatible regular USB devices."""
        drivers = sorted(find_all_subclasses(UsbDriver), key=lambda x: x.__name__)
        LOGGER.debug('searching %s (drivers=[%s])', self.__class__.__name__,
                     ', '.join(map(lambda x: x.__name__, drivers)))
        for handle in PyUsbDevice.enumerate(vendor, product):
            if bus and handle.bus != bus:
                continue
            if address and handle.address != address:
                continue
            if usb_port and handle.port != usb_port:
                continue
            LOGGER.debug('probing drivers for device %04x:%04x', handle.vendor_id,
                         handle.product_id)
            for drv in drivers:
                yield from drv.probe(handle, vendor=vendor, product=product, **kwargs)<|MERGE_RESOLUTION|>--- conflicted
+++ resolved
@@ -7,25 +7,31 @@
 
 BaseUsbDriver
 └── device: PyUsbDevice
-    ├── uses PyUSB
-    └── backed by (in order of priority)
+    └── uses module usb (PyUSB)
         ├── libusb-1.0
         ├── libusb-0.1
         └── OpenUSB
 
 UsbHidDriver
 ├── extends: BaseUsbDriver
+├── device: PyUsbHid
+│   └── extends PyUsbDevice
+│       └── uses module usb (PyUSB)
+│           ├── libusb-1.0
+│           ├── libusb-0.1
+│           └── OpenUSB
 └── device: HidapiDevice
-    ├── uses hidapi
-    └── backed by
-        ├── hid.dll on Windows
-        ├── hidraw on Linux if it was enabled during the build of hidapi
-        ├── IOHidManager on MacOS
-        └── libusb-1.0 on all other cases
+    ├── uses module hid (hidapi)
+    │   ├── hid.dll (Windows)
+    │   ├── hidraw (Linux, depends on hidapi build options)
+    │   ├── IOHidManager (MacOS)
+    │   └── libusb-1
+    └── uses module hidraw (hidapi, depends on build options)
+        └── hidraw (Linux)
 
 UsbDriver
 ├── extends: BaseUsbDriver
-└── allows to differentiate between UsbHidDriver and (non HID) UsbDriver
+└── allows to differentiate between UsbHidDriver and (non Hid) UsbDriver
 
 UsbDriver and UsbHidDriver are meant to be used as base classes to the actual
 device drivers.  The users of those drivers generally do not care about read,
@@ -41,7 +47,7 @@
 initialize and bind drivers is through their respective buses, though
 <driver>.find_supported_devices can also be useful in certain scenarios.
 
-HidapiBus
+GenericHidBus
 └── drivers: all (recursive) subclasses of UsbHidDriver
 
 PyUsbBus
@@ -62,15 +68,17 @@
 import sys
 
 import usb
+import hid
 try:
-    import hidraw as hid
-except ModuleNotFoundError:
-    import hid
+    import hidraw
+except:
+    hidraw = hid
+
+from usb.util import ENDPOINT_IN, ENDPOINT_OUT, ENDPOINT_TYPE_INTR, CTRL_TYPE_CLASS, \
+                     CTRL_RECIPIENT_INTERFACE
 
 from liquidctl.driver.base import BaseDriver, BaseBus, find_all_subclasses
 
-<<<<<<< HEAD
-=======
 _CLASS_HID = 3
 _ENDPOINT_DIR_MASK = 0x80
 _ENDPOINT_TRANSFER_TYPE_MASK = 7
@@ -78,7 +86,6 @@
 _HID_GET_REPORT = 0x01
 _HID_OUTPUT = 2
 _HID_FEATURE = 3
->>>>>>> 3b10295f
 
 LOGGER = logging.getLogger(__name__)
 
@@ -119,10 +126,6 @@
             LOGGER.debug('instanced driver for %s', description)
             yield dev
 
-    def __init__(self, device, description, **kwargs):
-        self.device = device
-        self._description = description
-
     def connect(self, **kwargs):
         """Connect to the device."""
         self.device.open()
@@ -183,28 +186,23 @@
     """Base driver class for USB Human Interface Devices (HIDs)."""
 
     @classmethod
-    def find_supported_devices(cls, **kwargs):
+    def find_supported_devices(cls, hid=None, **kwargs):
         """Find devices specifically compatible with this driver."""
         devs = []
         for vid, pid, _, _, _ in cls.SUPPORTED_DEVICES:
-            for dev in HidapiBus().find_devices(vendor=vid, product=pid, **kwargs):
+            for dev in GenericHidBus().find_devices(hid=hid, vendor=vid, product=pid, **kwargs):
                 if type(dev) == cls:
                     devs.append(dev)
         return devs
 
     def __init__(self, device, description, **kwargs):
-        # compatibility with v1.1.0 drivers, which could be directly
-        # instantiated with a usb.core.Device
+        # compatibility with v1.1.0 drivers (all HIDs): they could be directly
+        # instantiated with a usb.core.Device (but don't do it in new code)
         if isinstance(device, usb.core.Device):
-            LOGGER.warning('deprecated: device must be HidapiDevice, not PyUSB handle')
-            LOGGER.warning('deprecated: PyUSB no longer supported for HID devices')
-            LOGGER.warning('deprecated: switch to find_supported_devices or pass HidapiDevice')
-            usbdev = device
-            hidinfo = next(info for info in hid.enumerate(usbdev.idVendor, usbdev.idProduct)
-                           if info['serial_number'] == usbdev.serial_number)
-            assert hidinfo, 'Could not find device in HID bus'
-            device = HidapiDevice(hid, hidinfo)
-        super().__init__(device, description, **kwargs)
+            LOGGER.warning('deprecated: delegate to find_supported_devices or use an appropriate wrapper')
+            device = PyUsbHid(device)
+        self.device = device
+        self._description = description
 
 
 class UsbDriver(BaseUsbDriver):
@@ -214,7 +212,7 @@
     """
 
     @classmethod
-    def find_supported_devices(cls, **kwargs):
+    def find_supported_devices(cls, hid=None, **kwargs):
         """Find devices specifically compatible with this driver."""
         devs = []
         for vid, pid, _, _, _ in cls.SUPPORTED_DEVICES:
@@ -222,6 +220,10 @@
                 if type(dev) == cls:
                     devs.append(dev)
         return devs
+
+    def __init__(self, device, description, **kwargs):
+        self.device = device
+        self._description = description
 
 
 class PyUsbDevice:
@@ -295,8 +297,7 @@
         return self.usbdev.write(endpoint, data, timeout=timeout)
 
     def ctrl_transfer(self, bmRequestType, bRequest, wValue=0, wIndex=0,
-                      data_or_wLength=None, timeout=None):
-        """Submit a contrl transfer."""
+                      data_or_wLength = None, timeout = None):
         return self.usbdev.ctrl_transfer(bmRequestType, bRequest,
                                          wValue=wValue, wIndex=wIndex,
                                          data_or_wLength=data_or_wLength,
@@ -344,8 +345,6 @@
         return type(self) == type(other) and self.bus == other.bus and self.address == other.address
 
 
-<<<<<<< HEAD
-=======
 class PyUsbHid(PyUsbDevice):
     """A PyUSB backed HID device.
 
@@ -464,28 +463,28 @@
             sent += 1
         return sent
 
->>>>>>> 3b10295f
 class HidapiDevice:
     """A hidapi backed device.
 
     Depending on the platform, the selected `hidapi` and how it was built, this
     might use any of the following backends:
 
-     - hid.dll on Windows
-     - hidraw on Linux, if it was enabled during the build of hidapi
-     - IOHidManager on MacOS
-     - libusb-1.0 on all other cases
-
-    The default hidapi API is the module 'hid'.  On standard Linux builds of
-    the hidapi package, this might default to a libusb-1.0 backed
-    implementation; at the same time an alternate 'hidraw' module may also be
-    provided.  The latter is prefered, when available.
-
-    Note: if a libusb-backed 'hid' is used on Linux (assuming default build
-    options) it will detach the kernel driver, making hidraw and hwmon
-    unavailable for that device.  To fix, rebind the device to usbhid with:
-
-        echo '<bus>-<port>:1.0' | sudo tee /sys/bus/usb/drivers/usbhid/bind
+     - Windows (using hid.dll)
+     - Linux/hidraw (using the Kernel's hidraw driver)
+     - Linux/libusb (using libusb-1.0)
+     - FreeBSD (using libusb-1.0)
+     - Mac (using IOHidManager)
+
+    The default hidapi API is the module 'hid'.  On standard Linux builds of the
+    hidapi package, this will default to a libusb-1.0 backed implementation; at
+    the same time, an alternate 'hidraw' module will also be available in
+    normal installations.
+
+    Note: if 'hid' is used with libusb on Linux, it will detach the Kernel
+    driver but fail to reattach it later, making hidraw and hwmon unavailable
+    on that devcie.  To fix, rebind the device to usbhid with:
+
+        echo '<bus>-<port>:1.0' | _ tee /sys/bus/usb/drivers/usbhid/bind
     """
     def __init__(self, hidapi, hidapi_dev_info):
         self.api = hidapi
@@ -523,27 +522,17 @@
             pass
 
     def read(self, length):
-        """Read raw report from HID.
-
-        The returned data follows the semantics of the Linux HIDRAW API.
-
-        > On a device which uses numbered reports, the first byte of the
-        > returned data will be the report number; the report data follows,
-        > beginning in the second byte. For devices which do not use numbered
-        > reports, the report data will begin at the first byte.
-        """
+        """Read raw report from HID."""
         self.hiddev.set_nonblocking(False)
         return self.hiddev.read(length)
 
     def write(self, data):
         """Write raw report to HID.
 
-        The buffer should follow the semantics of the Linux HIDRAW API.
-
-        > The first byte of the buffer passed to write() should be set to the
-        > report number.  If the device does not use numbered reports, the
-        > first byte should be set to 0. The report data itself should begin
-        > at the second byte.
+        The first byte of the buffer passed to write() should be set to the
+        report number.  If the device does not use numbered reports, the first
+        byte should be set to 0. The report data itself should begin at the
+        second byte.
         """
         return self.hiddev.write(data)
 
@@ -555,11 +544,7 @@
         """
         return self.hiddev.get_feature_report(report_id, length)
 
-<<<<<<< HEAD
-    def send_feature_report(self, data, length):
-=======
     def send_feature_report(self, data):
->>>>>>> 3b10295f
         """Send a feature report to a HID device
         
         First byte of data must be Report ID.
@@ -608,17 +593,46 @@
         return type(self) == type(other) and self.bus == other.bus and self.address == other.address
 
 
-class HidapiBus(BaseBus):
-    def find_devices(self, vendor=None, product=None, bus=None, address=None, **kwargs):
-        """Find compatible USB HID devices."""
-        handles = HidapiDevice.enumerate(hid, vendor, product)
+class GenericHidBus(BaseBus):
+
+    def find_devices(self, vendor=None, product=None, hid=None, bus=None,
+                     address=None, usb_port=None, **kwargs):
+        """Find compatible USB HID devices.
+
+        Both hidapi and PyUSB backends are supported.  On Mac and Linux the
+        default is to use hidapi; on all other platforms it is PyUSB.
+
+        The choice of API for HID can be overiden with `hid`:
+
+         - `hid='usb'`: use PyUSB (libusb-1.0, libusb-0.1 or OpenUSB)
+         - `hid='hid'`: use hidapi (backend depends on hidapi build options)
+         - `hid='hidraw'`: specifically try to use hidraw (Linux; depends on
+           hidapi build options)
+        """
+
+        if not hid:
+            if sys.platform.startswith('linux'):
+                hid = 'hidraw'
+            elif sys.platform == 'darwin':
+                hid = 'hid'
+            else:
+                hid = 'usb'
+
+        api = globals()[hid]
+        if hid.startswith('hid'):
+            handles = HidapiDevice.enumerate(api, vendor, product)
+        else:
+            handles = PyUsbHid.enumerate(vendor, product)
+
         drivers = sorted(find_all_subclasses(UsbHidDriver), key=lambda x: x.__name__)
-        LOGGER.debug('searching %s (api=%s, drivers=[%s])', self.__class__.__name__, hid.__name__,
+        LOGGER.debug('searching %s (api=%s, drivers=[%s])', self.__class__.__name__, api.__name__,
                      ', '.join(map(lambda x: x.__name__, drivers)))
         for handle in handles:
             if bus and handle.bus != bus:
                 continue
             if address and handle.address != address:
+                continue
+            if usb_port and handle.port != usb_port:
                 continue
             LOGGER.debug('probing drivers for device %04x:%04x', handle.vendor_id,
                          handle.product_id)

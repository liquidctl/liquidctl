--- conflicted
+++ resolved
@@ -135,14 +135,9 @@
 | AIO liquid cooler  | [NZXT Kraken X31, X41, X61](docs/asetek-690lc-guide.md) | <sup>_LZ_</sup> | 1.9.1 |
 | AIO liquid cooler  | [NZXT Kraken X42, X52, X62, X72](docs/kraken-x2-m2-guide.md) | <sup>_h_</sup> | 1.11.1 |
 | AIO liquid cooler  | [NZXT Kraken X53, X63, X73](docs/kraken-x3-z3-guide.md) | <sup>_h_</sup> | 1.11.1 |
-<<<<<<< HEAD
-| AIO liquid cooler  | [NZXT Kraken Z53, Z63, Z73](docs/kraken-x3-z3-guide.md) | <sup>_h_</sup> | 1.11.1 |
-| AIO liquid cooler  | ~~[NZXT Kraken 2023 Standard, Elite](docs/kraken-x3-z3-guide.md)~~ | <sup>_B_</sup> | git |
-| AIO liquid cooler  | [NZXT Kraken 2024 Elite RGB](docs/kraken-x3-z3-guide.md) | <sup>_B_</sup> | git |
-=======
 | AIO liquid cooler  | [NZXT Kraken Z53, Z63, Z73](docs/kraken-x3-z3-guide.md) | <sup>_h_</sup> | 1.14.0 |
 | AIO liquid cooler  | [NZXT Kraken 2023 Standard, Elite](docs/kraken-x3-z3-guide.md) | <sup>_p_</sup> | 1.14.0 |
->>>>>>> 3d949166
+| AIO liquid cooler  | [NZXT Kraken 2024 Elite RGB](docs/kraken-x3-z3-guide.md) | <sup>__</sup> | git |
 | Pump controller    | [Aquacomputer D5 Next](docs/aquacomputer-d5next-guide.md) | <sup>_hp_</sup> | 1.11.1 |
 | Fan/LED controller | [Aquacomputer Octo](docs/aquacomputer-octo-guide.md) | <sup>_hp_</sup> | 1.11.1 |
 | Fan/LED controller | [Aquacomputer Quadro](docs/aquacomputer-quadro-guide.md) | <sup>_hp_</sup> | 1.11.1 |

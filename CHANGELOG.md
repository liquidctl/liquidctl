# Changelog

<<<<<<< HEAD
## [Unreleased]

### Changes since 1.8.0

Added:
- Add support for persisting settings on modern Asetek 690LC coolers (EVGA CLC
  and Corsair Hydro GT/GTX/v2)
- Add support for setting fixed fan/pump speeds on the Corsair Commander Core
  (shipped with the Corsair Hydro Elite Capellix and LCD coolers)
=======
## [1.8.1] – 2022-01-21

### Changes since 1.8.0

Fixed:
- Strip non-determinism from sdist/egg SOURCES.txt metadata

### Know issues

- Corsair Hydro Platinum and Pro XT coolers lock up if simultaneously accessed
  from more than one program and driver instance (#274)

### Checksums

```
0859dfe673babe9af10e4f431e0baa974961f0b2c973a37e64eb6c6c2fddbe73  dist/liquidctl-1.8.1.tar.gz
```
>>>>>>> 1a439db3


## [1.8.0] – 2022-01-06

### Changes since 1.7.2

Added:
- Add support for the Corsair Hydro H60i Pro XT

Changed:
- Support for Corsair Hydro Pro coolers is no longer considered experimental
- Support for Corsair Hydro Platinum and Pro XT coolers is no longer considered
  experimental
- Support for Corsair Hydro Pro XT coolers is no longer considered experimental
- Support for NZXT Kraken Z coolers remains incomplete (no support for the LCD
  screen), but is no longer considered experimental
- Support for Corsair Lighting Node Core and Lighting Node Pro controllers is
  no longer considered experimental
- Support for the Corsair Obsidian 1000D case is no longer considered
  experimental

Fixed:
- Read DDR4 temperature sensor by word instead of with SMBus Block Read (#400)
- Fix tolerant handling of single channel name in Corsair Lighting Node Core

### Know issues

- Corsair Hydro Platinum and Pro XT coolers lock up if simultaneously accessed
  from more than one program and driver instance (#274)

### Checksums

```
99b8ec4da617a01830951a8f1a37d616f50eed6d260220fe5c26d1bf90e1e91e  dist/liquidctl-1.8.0.tar.gz
```


## [1.7.2] – 2021-10-05

Changelog since 1.7.1:
### Added
 - Enable support for new variant of the NZXT Smart Device V2 (PR #364)
### Changed
 - Default `--maximum-leds` to the maximum possible number of LEDs (#367, PR #368)
### Fixed
 - Fix moving flag in SD2/HUE2 `alternating` modes (#385)
### Checksums
```
b2337e0ca3bd36de1cbf581510aacfe23183d7bb176ad0dd43904be213583de3  dist/liquidctl-1.7.2.tar.gz
```


## [1.7.1] – 2021-07-16
_Summary for the 1.7.1 release: fix a bug when colorizing the log output._

Changelog since 1.7.0:
### Fixed
 - Fix `KeyError` when logging due to colorlog<6
 - Swap DEBUG and INFO level colors
### Checksums
```
10f650b9486ddac184330940550433685ae0abc70b66fe92d994042491aab356  dist/liquidctl-1.7.1.tar.gz
5f35d4ac8ad6da374877d17c7a36bbb202b0a74bd773ebe45444f0089daba27b  dist/liquidctl-1.7.1-bin-windows-x86_64.zip
```


## [1.7.0] – 2021-07-06
_Summary for the 1.7.0 release: support for Commander Core/Capellix, Obsidian
1000D, new Smart Device V2 variant; `--json` output; improvements in
initialize/status output; colorize the log output._

Changelog since 1.6.1:
### Added
 - Add initial experimental support for the Corsair Commander Core/iCUE Elite Capellix AIOs (PR #340)
 - Enable experimental support for Corsair Obsidian 1000D (#346)
 - Enable support for new variant of the NZXT Smart Device V2 (#338)
 - List experimental partial support for the NZXT Kraken Z53
 - Add machine readable output with `--json` (PR #314)
 - Add CONTRIBUTING.md and document our development process
### Changed
 - Change Grid+ V3/Smart Device (V1) status output (PR #326)
 - Change Commander Pro status/initialize output (PR #326)
 - Colorize the log output (new dependency: `colorlog`; PRs #318, #329)
 - Mark Kraken X31, X41, X61 as no longer experimental
 - Mark Vengeance RGB and DDR4 temperature sensors as no longer experimental
 - Mark Commander pro as no longer experimental
 - Mark NZXT E500, E650, E850 as no longer experimental
 - Change main branch name to "main"
 - Improve the documentation
### Fixed
 - Make `find_supported_devices()` account for `legacy_690lc` on Asetek 690LC drivers
 - Remove accidentally inherited `downgrade_to_legacy()` (unstable) from `Hydro690Lc`
### Checksums
```
053675aca9ba9a3c14d8ef24d1a2e75c592c55a1b8ba494447bc13d3ae523d6f  dist/liquidctl-1.7.0.tar.gz
d0f8f24961a22c7664c330d286e1c63d4df753d5fbe21ac77eb6488b27508751  dist/liquidctl-1.7.0-bin-windows-x86_64.zip
```


## [1.6.1] – 2021-05-01
_Summary for the 1.6.1 release: one bug fix for HUE 2 controllers._

Changelog since 1.6.0:
### Fixed
 - Smart Device V2/HUE 2: check if fan controller before initializing fan reporting (#331)
### Checksums
```
e3b6aa5ae55204f8d9a8813105269df7dc8f80087670e3eac88b722949b3843f  dist/liquidctl-1.6.1.tar.gz
d14a32b7c0de5a2d25bc8280c32255da25e9bc32f103d099b678810a9a1b6c9c  dist/liquidctl-1.6.1-bin-windows-x86_64.zip
```


## [1.5.2] – 2021-05-01
_Summary for the 1.5.2 release: one bug fix for HUE 2 controllers._

Changelog since 1.5.1:
### Fixed
 - Smart Device V2/HUE 2: check if fan controller before initializing fan reporting (#331)
### Checksums
```
5738fda03f1d7bfb4416461a70351a5e040f1b57229674dd0f1f6f81d3750812  dist/liquidctl-1.5.2.tar.gz
```


## [1.6.0] – 2021-04-06
_Summary for the 1.6.0 release: support for Corsair Lighting Node Core, Hydro
H150i Pro XT, and all Hydro Pro coolers; estimate input power and efficiency
for Corsair HXi and RMi PSUS; enable support for ASUS Strix GTX 1070 and new
NZXT RGB & Fan Controller variant; formally deprecate `-d`/`--device`._

_Note for Linux package maintainers: the i2c-dev kernel module may now be
loaded automatically because of `extra/linux/71-liquidctl.rules`; this
substitutes the use of `extra/linux/modules-load.conf`, which has been
removed._

Changelog since 1.5.1:
### Added
 - Add experimental support for the Corsair Lighting Node Core
 - Add experimental support for the Corsair Hydro H150i Pro XT
 - Add experimental support for the Corsair Hydro H100i Pro, H115i Pro and H150i Pro coolers
 - Enable support for the ASUS Strix GTX 1070
 - Enable support for new variant of the NZXT RGB & Fan Controller
 - Add `sync` pseudo lighting channel to Commander/Lighting Node Pro devices
 - Add duty cycles to Hydro Platinum and Pro XT status output
 - Add input power and efficiency estimates to the status output of Corsair HXi and RMi PSUs
 - Add the Contributor Covenant, version 1.4 as our code of conduct 
### Changed
 - Remove `pro_xt_lighting` unsafe feature guard
 - Enforce correct casing of constants in driver APIs
 - Use udev rules for automatic loading of kernel modules (replaces previous `modules-load.d` configuration)
 - Remove warnings when reporting or setting the OCP mode of Corsair HXi and RMi PSUs
 - Rename Corsair HXi and RMi "Total power" status item to "Total power output"
 - Handle both US and UK spellings of `--direction` values
 - Improve the documentation
### Fixed
 - Replace "ID" with "#" when listing all devices
 - Add `keyval.load_store` method, atomic at the filesystem level
 - Add "Hydro" to Platinum and Pro XT device descriptions
### Removed
 - Remove modules-load configuration file for Linux (use the supplied udev rules instead)
 - [extra] remove `krakencurve-poc`, use `yoda` instead
### Deprecated
 - Deprecate `-d`/`--device`; prefer `--match` or other selection options
### Checksums
```
486dc366f10810a4efb301f3ceda10657a09937e9bc936cecec792ac26c2f186  dist/liquidctl-1.6.0.tar.gz
9b2e144c1fa63aaf41dc3d6a264b2e78e14a5f424b86e3a5f4b80396677000e6  dist/liquidctl-1.6.0-bin-windows-x86_64.zip
```


## [1.5.1] – 2021-02-19
_Summary for the 1.5.1 release: fixes to error reporting, handling of runtime
data, and other bugs._

Changelog since 1.5.0:
### Fixed
 - Handle corrupted runtime data (#278)
 - Fix item prefixes in list output when `--match` is passed
 - Remove caching of temporarily stored data
 - Append formated exception to "unknown error" messages
 - Only attempt to disconnect from a device if already connected
 - Only attempt to set the USB configuration if no other errors have been detected
 - Return the context manager when overriding `connect()`
 - Fix construction of fallback search paths for runtime data
### Checksums
```
e2d97be0319501bcad9af80c837abdbfd820620edcf9381068a443ad971327eb  liquidctl-1.5.1-bin-windows-x86_64.zip
9480e2dfbb0406fa8d57601a43a0f7c7573de1f5f24920b0e4000786ed236a8b  liquidctl-1.5.1.tar.gz
```


## [1.5.0] – 2021-01-27
_Summary for the 1.5.0 release: Corsair Commander Pro and Lighting Node Pro
support; EVGA GTX 1080 FTW and ASUS Strix RTX 2080 Ti OC support on Linux;
Corsair Vengeance RGB and TSE2004-compatible DDR4 modules support on Intel on
Linux; `--direction` flag, replacing previous "backwards-" modes; improved
error handling and reporting; new project home; other improvements and fixes._

_Note for Linux package maintainers: this release introduces a new dependency,
Python 'smbus' (from the i2c-tools project); additionally, since trying to
access I²C/SMBus devices without having the i2c-dev kernel module loaded will
result in errors, `extra/linux/modules-load.conf` is provided as a suggestion;
finally, `extra/linux/71-liquidctl.rules` will now (as provided) give
unprivileged access to i801_smbus adapters._

Changelog since 1.4.2:
### Added
 - Add SMBus and I²C support on Linux
 - Add support for EVGA GTX 1080 FTW on Linux
 - Add support for ASUS Strix RTX 2080 Ti OC on Linux
 - Add experimental support for DIMMs with TSE2004-compatible temperature sensors on Intel/Linux
 - Add experimental support for Corsair Vengeance RGB on Intel/Linux
 - Add experimental support for the Corsair Commander Pro
 - Add experimental support for the Corsair Lighting Node Pro
 - Add `--direction` modifier to animations
 - Add `--non-volatile` to control persistence of settings (NVIDIA GPUs)
 - Add `--start-led`, `--maximum-leds` and `--temperature-sensor` options (Corsair Commander/Lighting Node devices)
 - Add support for CSS-style hexadecimal triples
 - Implement the context manager protocol in the driver API
 - Export `find_liquidctl_devices` from the top-level `liquidctl` package
 - Add modules-load configuration file for Linux
 - Add completion script for bash
 - [extra] Add `LQiNFO.py` exporter (liquidctl -> HWiNFO)
 - [extra] Add `prometheus-liquidctl-exporter` exporter (liquidctl -> Prometheus)
### Changed
 - Move GitHub project into liquidctl organization
 - Improve error handling and reporting
 - Make vendor and product IDs optional in drivers
 - Mark Kraken X53, X63, X73 as no longer experimental
 - Mark NZXT RGB & Fan Controller as no longer experimental
 - Mark RGB Fusion 2.0 controllers as no longer experimental
 - Change casing of "PRO" device names to "Pro"
 - Improve the documentation
### Fixed
 - Fix potential exception when a release number is not available
 - Enforce USB port filters on HID devices
 - Fix backward `rainbow-pulse` mode on Kraken X3 devices
 - Fix compatibility with hidapi 0.10 and multi-usage devices (RGB Fusion 2.0 controllers)
 - Fix lighting settings in Platinum SE and Pro XT coolers
 - Generate and verify the checksums of zip and exe built on AppVeyor
### Deprecated
 - Deprecate `backwards-` pseudo modes; use `--direction=backward` instead
### Checksums
```
370eb9c662111b51465ac5e2649f7eaf423bd22799ef983c4957468e9d957c15  liquidctl-1.5.0-bin-windows-x86_64.zip
762561a8b491aa98f0ccbbab4f9770813a82cc7fd776fa4c21873b994d63e892  liquidctl-1.5.0.tar.gz
```


## [1.4.2] – 2020-11-01
_Summary for the 1.4.2 release: standardized hexadecimal parsing in the CLI;
fixes for Windows and mac OS; improvements to Hydro Platinum/Pro XT and Kraken
X3 drivers._

Changelog since 1.4.1:
### Added
 - Add `Modern690Lc.downgrade_to_legacy` (unstable API)
### Changed
 - Accept hexadecimal inputs regardless of a `0x` prefix
 - Warn on faulty temperature readings from Kraken X3 coolers
 - Warn on Hydro Platinum/Pro XT firmware versions that are may be too old
 - Update PyInstaller used for the Windows executable
 - Update PyUSB version bundled with the Windows executable
 - Improve the documentation
### Fixed
 - Fix data path on mac OS
 - Only set the sticky bit for data directories on Linux
 - Fix check of maximum number of colors in Hydro Platinum super-fixed mode
 - Fix HID writes to Corsair HXi/RMi power supplies on Windows
 - Ensure Hydro Platinum/Pro XT is in static LEDs hardware mode
### Checksums
```
83517ccb06cfdda556bc585a6a45edfcb5a21e38dbe270454ac97639d463e96d  dist/liquidctl-1.4.2-bin-windows-x86_64.zip
39da5f5bcae1cbd91e42e78fdb19f4f03b6c1a585addc0b268e0c468e76f1a3c  dist/liquidctl-1.4.2.tar.gz
```


## [1.4.1] – 2020-08-07
_Summary for the 1.4.1 release: fix a regression with NZXT E-series PSUs, an
unreliable test case, and some ignored Hidapi errors; also make a few other
small improvements to the documentation and test suite._

Changelog since 1.4.0:
### Changed
 - Improve the documentation
 - Improve the test suite
### Fixed
 - Don't use report IDs when writing to NZXT E-series PSUs (#166)
 - Recognize and raise Hidapi write errors
 - Use a mocked device to test backward compatibility with liquidctl 1.1.0
### Checksums
```
895e55fd70e1fdfe3b2941d9139b91ffc4e902a469b077e810c35979dbe1cfdf  liquidctl-1.4.1-bin-windows-x86_64.zip
59a3bc65b3f3e71a5714224401fe6e95dfdee591a1d6f4392bc4e6d6ad72ff8d  liquidctl-1.4.1.tar.gz
```


## [1.4.0] – 2020-07-31
_Summary for the 1.4.0 release: fourth-generation NZXT Kraken coolers, Corsair
Platinum and Pro XT coolers, select Gigabyte RGB Fusion 2.0 motherboards,
additional color formats, improved fan and pump profiles in third-generation
Krakens, and other improvements._

Changelog since 1.3.3:
### Added
 - Add experimental support for NZXT Kraken X53, X63 and X73 coolers
 - Add experimental partial support for NZXT Kraken Z63 and Z73 coolers
 - Add experimental support for Corsair H100i, H100i SE and H115i Platinum coolers
 - Add experimental partial support for Corsair H100i and H115i Pro XT coolers
 - Add experimental support for Gigabyte motherboards with RGB Fusion 2.0 5702 and 8297 controllers
 - Enable experimental support for the NZXT RGB & Fan Controller
 - Add support for HSV, HSL and explicit RGB color representations
 - Add `sync` lighting channel to HUE 2 devices
 - Add tentative names for the different +12 V rails of NZXT E-series PSUs
 - Add +uaccess udev rules for Linux distributions and users
 - Add `--pump-mode` option to `initialize` (Corsair Platinum/Pro XT coolers)
 - Add `--unsafe` option to enable additional bleeding-edge features
 - Add a test suite
 - [extra] Add more general `yoda` script for software-based fan/pump control (supersedes `krakencurve-poc`)
### Changed
 - Increase resolution of fan and pump profiles in Kraken X42/X52/X62/X72 coolers
 - Use hidapi to communicate with HIDs on Windows
 - Use specific errors when features are not supported by the device or the driver
 - Store runtime data on non-Linux systems in `~/Library/Caches` (macOS), `%TEMP%` (Windows) or `/tmp` (Unix)
 - Mark Corsair HXi/RMi PSUs as no longer experimental
 - Mark Smart Device V2 and HUE 2 controllers as no longer experimental
 - Switch to a consistent module, driver and guide naming scheme (aliases are kept for backward compatibility)
 - Improve the documentation
 - [extra] Refresh `krakencurve-poc` syntax and sensor names, and get CPU temperature on macOS with iStats
### Fixed
 - Add missing identifiers for some HUE2 accessories (#95; #109)
 - Fix CAM-like decoding of firmware version in NZXT E-series PSUs (#46, comment)
 - Use a bitmask to select the lighting channel in HUE 2 devices (#109)
 - Close the underlying cython-hidapi `device`
 - Don't allow `HidapiDevice.clear_enqueued_reports` to block
 - Don't allow `HidapiDevice.address` to fail with non-Unicode paths
 - Store each runtime data value atomically
### Deprecated
 - Deprecate and ignore `--hid` override for API selection
### Removed
 - Remove the PyUsbHid device backend for HIDs
### Checksums
```
250b7665b19b0c5d9ae172cb162bc920734eba720f3e337eb84409077c582966  liquidctl-1.4.0-bin-windows-x86_64.zip
b35e6f297e67f9e145794bb57b88c626ef2bfd97e7fbb5b098f3dbf9ae11213e  liquidctl-1.4.0.tar.gz
```


## [1.3.3] – 2020-02-18
_Summary for the 1.3.3 release: fix possibly stale data with HIDs and other minor issues._

Changelog since 1.3.2:
### Fixed
 - Add missing identifiers for HUE+ accessories on HUE 2 channels
 - Forward hid argument from `UsbHidDriver.find_supported_devices`
 - Prevent reporting stale data during long lived connections to HIDs (#87)
### Checksums
```
1422a892f9c2c69f5949cd831083c6fef8f6a1f6e3215e90b696bfcd557924b4  liquidctl-1.3.3-bin-windows-x86_64.zip
d13180867e07420c5890fe1110e8f45fe343794549a9ed7d5e8e76663bc10c24  liquidctl-1.3.3.tar.gz
```


## [1.3.2] – 2019-12-11
_Summary for the 1.3.2 release: fix fan status reporting from Smart Device V2._

Changelog since 1.3.1:
### Fixed
 - Parse Smart Device V2 fan info from correct status message
### Checksums
```
acf44a491567703c109c03f446c3c0761e5f9b97098613f8ecb4366a1d2afd50  liquidctl-1.3.2-bin-windows-x86_64.zip
bb742947c15f4a3987685641c0dd73184c4a40add5ad818ced68e5ace3631b6b  liquidctl-1.3.2.tar.gz
```


## [1.3.1] – 2019-11-23
_Summary for the 1.3.1 release: fix parsing of `--verbose` and documentation improvements._

Changelog since 1.3.0:
### Changed
 - List included dependencies and versions in Windows' bundle
 - Improve the documentation
### Fixed
 - Fix parsing of `--verbose` in commands other than `list`
### Checksums
```
de272dad305dc6651265640a280bedb21bc680a62117e625004c6aad2104da63  liquidctl-1.3.1-bin-windows-x86_64.zip
6092a6fae477908c80adc825b290e39f0b26e604593884da23d40e892e553309  liquidctl-1.3.1.tar.gz
```


## [1.3.0] – 2019-11-17
_Summary for the 1.3.0 release: man page, Corsair RXi/HXi and NZXT E power supplies, Smart Device V2 and HUE 2 family, improved device discovery and selection._

Changelog since 1.3.0rc1:
### Added
 - Enable experimental support for the NZXT HUE 2
 - Enable experimental support for the NZXT HUE 2 Ambient
 - Add `-m, --match <substring>` to allow filtering devices by description
 - Add `-n` short alias for `--pick`
### Changed
 - Allow `initialize` methods to optionally return status tuples
 - Conform to XDG basedir spec and prefer `XDG_RUNTIME_DIR`
 - Improve directory names for internal data
 - Ship patched PyUSB and libusb 1.0.22 on Windows
 - Improve the documentation
### Fixed
 - Release the USB interface of NZXT E-series PSUs as soon as possible
 - Fix assertion in retry loops with NZXT E-series PSUs
 - Fix LED blinking when executing `status` on a Smart Device V2
 - Add missing identifier for 250 mm HUE 2 LED strips
 - Restore experimental tag for the NZXT Kraken X31/X41/X61 family
### Removed
 - Remove dependency on appdirs
### Checksums
```
ff935fd3d57dead4d5218e02f834a825893bc6716f96fc9566a8e3989a7c19fe  liquidctl-1.3.0-bin-windows-x86_64.zip
ce0483b0a7f9cf2618cb30bdf3ff4195e20d9df6c615f69afe127f54956e42ce  liquidctl-1.3.0.tar.gz
```


## [1.3.0rc1] – 2019-11-03

Changelog since 1.2.0:
### Added
 - Add experimental support for Corsair HX750i, HX850i, HX1000i and HX1200i power supplies
 - Add experimental support for Corsair RM650i, RM750i, RM850i and RM1000i power supplies
 - Add experimental support for NZXT E500, E650 and E850 power supplies
 - Add experimental support for the NZXT Smart Device V2
 - Add liquidctl(8) man page
 - Add `initialize all` variant/helper
 - Add `--pick <result>` device selection option
 - Add `--single-12v-ocp` option to `initialize` (Corsair HXi/RMi PSUs)
### Changed
 - Reduce the number of libusb and hidapi calls during device discovery
 - Improve the visual hierarchy of the output `list` and `status`
 - Allow `list --verbose` to run without root privileges (Linux) or special drivers (Windows)
 - Change the default API for HIDs on Linux to hidraw
 - Consider stable: Corsair H80i v2, H100i v2, H115i; NZXT Kraken X31, X41, X61; NZXT Grid+ V3
### Fixed
 - Don't try to reattach the kernel driver more than once
 - Fixed Corsair H80i GT device name throughout the program
 - Fixed Corsair H100i GT device name in listing
### Deprecated
 - Use `liquidctl.driver.find_liquidctl_devices` instead of `liquidctl.cli.find_all_supported_devices`
### Checksums
```
$ sha256sum liquidctl-1.3.0rc1*
7a16a511baf5090c34cd3dfc5c21068a298515f31315be63e9b991ea17654671  liquidctl-1.3.0rc1-bin-windows-x86_64.zip
1ef517ba33e366167f9a225c6a6afcc4899d01cbd7853bd5852ac15ae81d5005  liquidctl-1.3.0rc1-py3-none-any.whl
15583d6ebecad722e1562164cef7097a358d6a57aa33a1a5e25741690548dbfa  liquidctl-1.3.0rc1.tar.gz
```


## [1.2.0] – 2019-09-27
_Summary for the 1.2.0 release: support for Asetek "5-th gen." 690LC coolers and improvements for HIDs and Mac OS._

Changelog since 1.2.0rc4:
### Changed
 - Include extended version information in pre-built executables for Windows
### Fixed
 - Improve handling of USB devices with no active configuration


## [1.2.0rc4] – 2019-09-18

Changelog since 1.2.0rc3:
### Added
 - Add support for adding git commit and tree cleanliness information to `--version`
 - Add support for adding distribution name and package information to `--version`
### Changed
 - Enable modern features for all Asetek 690LC coolers from Corsair
 - Include version information in `--debug`
 - Make docs and code consistent on which devices are only experimentally supported
 - Revert "Mark Kraken X31, X41, X51 and X61 as no longer experimental"
 - Improve the documentation


## [1.2.0rc3] – 2019-09-15

Changelog since 1.2.0rc2:
### Added
 - [extra] Add experimental `liquiddump` script
### Changed
 - Copy documentation for EVGA and Corsair 690LC coolers into the tree
 - Use modern driver with fan profiles for Corsair H115i (#41)
 - Claim the interface proactively when starting a transaction on any Asetek 690LC (#42)
### Fixed
 - Rework USBXPRESS flow control in Asetek 690LC devices to allow simultaneous reads from multiple processes (#42)
 - Fix missing argument forwarding to legacy Asetek 690LC coolers
 - Fix broken link to Mac OS example configuration


## [1.2.0rc2] – 2019-09-12

Changelog since 1.2.0rc1:
### Added
 - Support the EVGA CLC 360
 - Add `--alert-threshold` and `--alert-color`
### Changed
 - Mark Kraken X31, X41, X51 and X61 as no longer experimental
 - Improve supported devices list and links to documentation
 - Don't enable PyUSB tracing automatically with `--debug`
 - Cache values read from or stored on the filesystem
 - Prefer to save driver data in /run when OS is Linux
### Fixes
 - Force bundling of `hid` module in Windows executable
 - Change default Asetek 690LC `--time-per-color` for fading mode (#29)


## [1.2.0rc1] – 2019-04-14

Changelog since 1.1.0:
### Added
 - Add support for EVGA CLC 120 CL12, 240 and 280 coolers
 - Add experimental support for NZXT Kraken X31, X41 and X61 coolers
 - Add experimental support for Corsair H80i v2, H100i v2 and H115i
 - Add experimental support for Corsair H80i GT, H100i GTX and H110i GTX
 - Add support for macOS
 - Make automatic bundled builds for Windows with AppVeyor
 - Add support for hidapi for HIDs (default/required on macOS)
 - Add release number, bus and address listing
 - Add `sync` pseudo channel for setting all Smart Device/Grid+ V3 fans at once
 - Add `--hid <module>` override for HID API selection
 - Add `--release`, `--bus`, `--address` device filters
 - Add `--time-per-color` and `--time-off` animation options
 - Add `--legacy-690lc` option for Asetek 690LC devices
 - Document possible support of NZXT Kraken X40 and X60 coolers
### Changed
 - Revamp driver and device model in `liquidctl.driver.{base,usb}` modules
### Removed
 - Remove `--dry-run`


## [1.1.0] – 2018-12-15
_Summary for the 1.1.0 release: support for NZXT Smart Device, Grid+ V3 and Kraken M22._

Changelog since 1.1.0rc1:
### Added
 - [extra] Add proof of concept `krakencurve-poc` script for software-based speed control
### Changed
 - Change Kraken M22 from experimental to implemented
 - Only show exception tracebacks if -g has been set
 - Improve the documentation
### Fixes
 - Use standard NotImplementedError exception


## [1.1.0rc1] - 2018-11-14

Changelog since 1.0.0:
### Added
 - Add support for the NZXT Smart Device
 - Add experimental support for the NZXT Grid+ V3
 - Add experimental support for the NZXT Kraken M22
 - Add `initialize` command for the NZXT Smart Device, NZXT Grid+ V3 and similar products
 - Add device filtering options: `--vendor`, `--product`, `--usb-port` and `--serial`
 - Add `super-breathing`, `super-wave` and `backwards-super-wave` modes for Krakens
 - Add `--debug` to complement `--verbose`
 - Add special Kraken `set_instantaneous_speed(channel, speed)` API
 - Expose Kraken `supports_lighting`, `supports_cooling` and `supports_cooling_profiles` properties
 - [extra] Add proof of concept `krakenduty-poc` script for status-duty translation
### Changed
 - Lower the minimum pump duty to 50%
 - No longer imply `--verbose` from `--dry-run`
 - Improve the API for external code that uses our drivers
 - Switch to the standard Python `logging` module
 - Improve the documentation
### Fixes
 - Fix standalone module entry point for the CLI
 - [Kraken] Fix fan and pump speed configuration on firmware v2.1.8 or older
### Deprecated
 - [Kraken] Deprecate `super`; use `super-fixed` instead
 - [Kraken] Deprecate undocumented API behavior of `initialize()` and `finalize()`; use `connect()` and `disconnect()` instead
### Removed
 - Remove unused symbols in `liquidctl.util`


## [1.0.0] - 2018-08-31
_Summary for the 1.0.0 release: support for NZXT Kraken X42/X52/X62/X72 coolers._

Changelog since 1.0.0rc1:
### Added
 - Add helper color mode: `off`
 - Add backward variant of `moving-alternating` color mode
### Changed
 - Improve the documentation
 - Allow covering marquees with only one color
### Fixes
 - Fix mentions to incorrect Kraken generation
 - Correct the modifier byte for the `moving-alternating` mode


## [1.0.0rc1] - 2018-08-26

### Added
 - Add driver for NZXT Kraken X42, X52, X62 and X72 coolers


## About the changelog

All notable changes to this project are documented in this file.

The format is based on [Keep a Changelog](http://keepachangelog.com/en/1.0.0/) and this project adheres to [Semantic Versioning](http://semver.org/spec/v2.0.0.html) and [PEP 404](https://www.python.org/dev/peps/pep-0440/#semantic-versioning).<|MERGE_RESOLUTION|>--- conflicted
+++ resolved
@@ -1,6 +1,5 @@
 # Changelog
 
-<<<<<<< HEAD
 ## [Unreleased]
 
 ### Changes since 1.8.0
@@ -10,7 +9,8 @@
   and Corsair Hydro GT/GTX/v2)
 - Add support for setting fixed fan/pump speeds on the Corsair Commander Core
   (shipped with the Corsair Hydro Elite Capellix and LCD coolers)
-=======
+
+
 ## [1.8.1] – 2022-01-21
 
 ### Changes since 1.8.0
@@ -28,7 +28,6 @@
 ```
 0859dfe673babe9af10e4f431e0baa974961f0b2c973a37e64eb6c6c2fddbe73  dist/liquidctl-1.8.1.tar.gz
 ```
->>>>>>> 1a439db3
 
 
 ## [1.8.0] – 2022-01-06
